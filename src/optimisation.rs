use crate::{
    onnx::{NodeProto},
    resource,
    sequencer::sequence,
    utils::{len},
    utils::{attribute},
    Result,
};

use std::collections::HashMap;

use log::debug;
use tera::Tera;

const MAX_OPTIMIZATION_LEN: usize = 7;

<<<<<<< HEAD
impl NodeProto {
    fn add_node(&mut self, node: NodeProto) -> Result<()> {
        Ok(())
    }
}

lazy_static! {
    pub static ref TEMPLATES: Tera = {
        let mut tera = Tera::default();
        tera.add_raw_template("endomorphism/activation.wgsl", include_str!("../templates/endomorphism/activation.wgsl")).unwrap();
        tera.add_raw_template("endomorphism/arithmetic.wgsl", include_str!("../templates/endomorphism/arithmetic.wgsl")).unwrap();
        tera.add_raw_template("endomorphism/batchnormalization.wgsl", include_str!("../templates/endomorphism/batchnormalization.wgsl")).unwrap();
        tera.add_raw_template("endomorphism/copy.wgsl", include_str!("../templates/endomorphism/copy.wgsl")).unwrap();
        tera.add_raw_template("endomorphism/map.wgsl", include_str!("../templates/endomorphism/map.wgsl")).unwrap();
        tera.add_raw_template("containers/conv.wgsl", include_str!("../templates/containers/conv.wgsl")).unwrap();
        tera.add_raw_template("containers/squeezenet_conv_group.wgsl", include_str!("../templates/containers/squeezenet_conv_group.wgsl")).unwrap();
        tera.add_raw_template("matrix/concat.wgsl", include_str!("../templates/matrix/concat.wgsl")).unwrap();
        tera.add_raw_template("matrix/gemm_1.wgsl", include_str!("../templates/matrix/gemm_1.wgsl")).unwrap();
        tera.add_raw_template("matrix/gemm.wgsl", include_str!("../templates/matrix/gemm.wgsl")).unwrap();
        tera.add_raw_template("matrix/transpose.wgsl", include_str!("../templates/matrix/transpose.wgsl")).unwrap();
        tera.add_raw_template("pool/aggregate.wgsl", include_str!("../templates/pool/aggregate.wgsl")).unwrap();
        tera.add_raw_template("pool/conv_kernel_1.wgsl", include_str!("../templates/pool/conv_kernel_1.wgsl")).unwrap();
        tera.add_raw_template("pool/conv_kernel_3.wgsl", include_str!("../templates/pool/conv_kernel_3.wgsl")).unwrap();
        tera.add_raw_template("pool/conv.wgsl", include_str!("../templates/pool/conv.wgsl")).unwrap();
        tera.add_raw_template("base.wgsl", include_str!("../templates/base.wgsl")).unwrap();
        tera.add_raw_template("structs.wgsl", include_str!("../templates/structs.wgsl")).unwrap();
        tera
    };
}

=======
>>>>>>> 8731c060
pub fn load(
    graph: &crate::onnx::GraphProto,
    device: &wgpu::Device,
) -> Result<(Vec<NodeProto>, HashMap<String, wgpu::Buffer>)> {
    let mut initializers = HashMap::new();
    for initializer in graph.get_initializer() {
        let input = initializer.get_name().to_string();
        let data = initializer.get_float_data();
        let raw_data = if !data.is_empty() {
            bytemuck::cast_slice(data)
        } else {
            initializer.get_raw_data()
        };

        initializers.insert(input, raw_data);
    }

    let mut value_info = HashMap::new();

    for info in graph.get_input() {
        let dims = info
            .get_field_type()
            .get_tensor_type()
            .get_shape()
            .get_dim()
            .iter()
            .map(|x| x.get_dim_value())
            .collect::<Vec<i64>>();
        value_info.insert(info.get_name().to_string(), dims);
    }

    for info in graph.get_output() {
        let dims = info
            .get_field_type()
            .get_tensor_type()
            .get_shape()
            .get_dim()
            .iter()
            .map(|x| x.get_dim_value())
            .collect::<Vec<i64>>();
        value_info.insert(info.get_name().to_string(), dims);
    }

    for info in graph.get_value_info() {
        let dims = info
            .get_field_type()
            .get_tensor_type()
            .get_shape()
            .get_dim()
            .iter()
            .map(|x| x.get_dim_value())
            .collect::<Vec<i64>>();
        value_info.insert(info.get_name().to_string(), dims);
    }

    let base_nodes = graph.get_node();

    let mut inner_infos = HashMap::new();
    let n = base_nodes.len();

    let mut node_index = 0;

    let mut optimised_nodes = vec![];

    while node_index < n {
        let nodes = &base_nodes[node_index..(usize::min(node_index + MAX_OPTIMIZATION_LEN, n))];
        let names = nodes
            .iter()
            .map(|node| node.get_op_type())
            .collect::<Vec<&str>>();
        let (mut current_node, optimisation_length) =
            sequence(&names, nodes, device, &mut initializers, &mut inner_infos);

        // Exit node if necessary.
        // Initalialising Output
        let output = &nodes[optimisation_length - 1].get_output()[0];
        if let Some(output_dims) = value_info.get(output) {
            inner_infos.insert(
                output.clone(),
                resource::create_buffer(device, len(output_dims) as _, output.as_str()),
            );
        } else {
            panic!("output dims was not provided. You can use python's onnx-simplifier to generate implied dimensions.")
        }

        let (shader, x, y, z) = crate::compiler::format_node(&current_node, &value_info, &TEMPLATES);
        debug!("shader: {}", shader);
        let attributes = current_node.mut_attribute();
        attributes.push(attribute("WGSL", shader));
        attributes.push(attribute("threads", vec![x as i64, y as i64, z as i64]));

        optimised_nodes.push(current_node);

        node_index += optimisation_length;
    }

    Ok((optimised_nodes, inner_infos))
}<|MERGE_RESOLUTION|>--- conflicted
+++ resolved
@@ -13,13 +13,6 @@
 use tera::Tera;
 
 const MAX_OPTIMIZATION_LEN: usize = 7;
-
-<<<<<<< HEAD
-impl NodeProto {
-    fn add_node(&mut self, node: NodeProto) -> Result<()> {
-        Ok(())
-    }
-}
 
 lazy_static! {
     pub static ref TEMPLATES: Tera = {
@@ -45,8 +38,6 @@
     };
 }
 
-=======
->>>>>>> 8731c060
 pub fn load(
     graph: &crate::onnx::GraphProto,
     device: &wgpu::Device,
